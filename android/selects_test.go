--- conflicted
+++ resolved
@@ -489,19 +489,11 @@
 
 func (p *selectsMockModule) GenerateAndroidBuildActions(ctx ModuleContext) {
 	SetProvider(ctx, selectsTestProviderKey, selectsTestProvider{
-<<<<<<< HEAD
-		my_bool:               p.properties.My_bool.Evaluate(ctx),
-		my_string:             p.properties.My_string.Evaluate(ctx),
-		my_string_list:        p.properties.My_string_list.Evaluate(ctx),
-		my_paths:              p.properties.My_paths.Evaluate(ctx),
-		replacing_string_list: p.properties.Replacing_string_list.Evaluate(ctx),
-=======
 		my_bool:               p.properties.My_bool.Get(ctx),
 		my_string:             p.properties.My_string.Get(ctx),
 		my_string_list:        p.properties.My_string_list.Get(ctx),
 		my_paths:              p.properties.My_paths.Get(ctx),
 		replacing_string_list: p.properties.Replacing_string_list.Get(ctx),
->>>>>>> 42a8b256
 	})
 }
 
