--- conflicted
+++ resolved
@@ -675,20 +675,7 @@
 	return append(levels, c.PreviewApiLevels()...)
 }
 
-<<<<<<< HEAD
-// TODO: Merge this and DefaultAppTargetSdk to just return an ApiLevel.
-func (c *config) DefaultAppTargetSdkInt() int {
-	if Bool(c.productVariables.Platform_sdk_final) {
-		return c.PlatformSdkVersionInt()
-	} else {
-		return FutureApiLevelInt
-	}
-}
-
-func (c *config) DefaultAppTargetSdk() string {
-=======
 func (c *config) DefaultAppTargetSdk(ctx EarlyModuleContext) ApiLevel {
->>>>>>> 8bd50953
 	if Bool(c.productVariables.Platform_sdk_final) {
 		return c.PlatformSdkVersion()
 	} else {
