// Copyright (C) 2018 The Android Open Source Project
//
// Licensed under the Apache License, Version 2.0 (the "License");
// you may not use this file except in compliance with the License.
// You may obtain a copy of the License at
//
//     http://www.apache.org/licenses/LICENSE-2.0
//
// Unless required by applicable law or agreed to in writing, software
// distributed under the License is distributed on an "AS IS" BASIS,
// WITHOUT WARRANTIES OR CONDITIONS OF ANY KIND, either express or implied.
// See the License for the specific language governing permissions and
// limitations under the License.

package apex

import (
	"fmt"

	"android/soong/android"
	"android/soong/bazel"

	"github.com/google/blueprint/proptools"
)

var String = proptools.String

func init() {
	registerApexKeyBuildComponents(android.InitRegistrationContext)
}

func registerApexKeyBuildComponents(ctx android.RegistrationContext) {
	ctx.RegisterModuleType("apex_key", ApexKeyFactory)
}

type apexKey struct {
	android.ModuleBase
	android.BazelModuleBase

	properties apexKeyProperties

	publicKeyFile  android.Path
	privateKeyFile android.Path
}

type apexKeyProperties struct {
	// Path or module to the public key file in avbpubkey format. Installed to the device.
	// Base name of the file is used as the ID for the key.
	Public_key *string `android:"path"`
	// Path or module to the private key file in pem format. Used to sign APEXs.
	Private_key *string `android:"path"`

	// Whether this key is installable to one of the partitions. Defualt: true.
	Installable *bool
}

func ApexKeyFactory() android.Module {
	module := &apexKey{}
	module.AddProperties(&module.properties)
	android.InitAndroidArchModule(module, android.DeviceSupported, android.MultilibCommon)
	android.InitBazelModule(module)
	return module
}

func (m *apexKey) installable() bool {
	return false
}

func (m *apexKey) GenerateAndroidBuildActions(ctx android.ModuleContext) {
	// If the keys are from other modules (i.e. :module syntax) respect it.
	// Otherwise, try to locate the key files in the default cert dir or
	// in the local module dir
	if android.SrcIsModule(String(m.properties.Public_key)) != "" {
		m.publicKeyFile = android.PathForModuleSrc(ctx, String(m.properties.Public_key))
	} else {
		m.publicKeyFile = ctx.Config().ApexKeyDir(ctx).Join(ctx, String(m.properties.Public_key))
		// If not found, fall back to the local key pairs
		if !android.ExistentPathForSource(ctx, m.publicKeyFile.String()).Valid() {
			m.publicKeyFile = android.PathForModuleSrc(ctx, String(m.properties.Public_key))
		}
	}

	if android.SrcIsModule(String(m.properties.Private_key)) != "" {
		m.privateKeyFile = android.PathForModuleSrc(ctx, String(m.properties.Private_key))
	} else {
		m.privateKeyFile = ctx.Config().ApexKeyDir(ctx).Join(ctx, String(m.properties.Private_key))
		if !android.ExistentPathForSource(ctx, m.privateKeyFile.String()).Valid() {
			m.privateKeyFile = android.PathForModuleSrc(ctx, String(m.properties.Private_key))
		}
	}

	pubKeyName := m.publicKeyFile.Base()[0 : len(m.publicKeyFile.Base())-len(m.publicKeyFile.Ext())]
	privKeyName := m.privateKeyFile.Base()[0 : len(m.privateKeyFile.Base())-len(m.privateKeyFile.Ext())]

	if m.properties.Public_key != nil && m.properties.Private_key != nil && pubKeyName != privKeyName {
		ctx.ModuleErrorf("public_key %q (keyname:%q) and private_key %q (keyname:%q) do not have same keyname",
			m.publicKeyFile.String(), pubKeyName, m.privateKeyFile, privKeyName)
		return
	}
}

type apexKeyEntry struct {
	name                 string
	presigned            bool
	publicKey            string
	privateKey           string
	containerCertificate string
	containerPrivateKey  string
	partition            string
	signTool             string
<<<<<<< HEAD
}

func (e apexKeyEntry) String() string {
	signTool := ""
	if e.signTool != "" {
		signTool = fmt.Sprintf(" sign_tool=%q", e.signTool)
	}
	format := "name=%q public_key=%q private_key=%q container_certificate=%q container_private_key=%q partition=%q%s\n"
	if e.presigned {
		return fmt.Sprintf(format, e.name, "PRESIGNED", "PRESIGNED", "PRESIGNED", "PRESIGNED", e.partition, signTool)
	} else {
		return fmt.Sprintf(format, e.name, e.publicKey, e.privateKey, e.containerCertificate, e.containerPrivateKey, e.partition, signTool)
	}
}

func apexKeyEntryFor(ctx android.SingletonContext, module android.Module) apexKeyEntry {
	switch m := module.(type) {
	case *apexBundle:
		pem, key := m.getCertificateAndPrivateKey(ctx)
		return apexKeyEntry{
			name:                 m.Name() + ".apex",
			presigned:            false,
			publicKey:            m.publicKeyFile.String(),
			privateKey:           m.privateKeyFile.String(),
			containerCertificate: pem.String(),
			containerPrivateKey:  key.String(),
			partition:            m.PartitionTag(ctx.DeviceConfig()),
			signTool:             proptools.String(m.properties.Custom_sign_tool),
		}
	case *Prebuilt:
		return apexKeyEntry{
			name:      m.InstallFilename(),
			presigned: true,
			partition: m.PartitionTag(ctx.DeviceConfig()),
		}
	case *ApexSet:
		return apexKeyEntry{
			name:      m.InstallFilename(),
			presigned: true,
			partition: m.PartitionTag(ctx.DeviceConfig()),
		}
	}
	panic(fmt.Errorf("unknown type(%t) for apexKeyEntry", module))
}

// //////////////////////////////////////////////////////////////////////
// apex_keys_text
type apexKeysText struct {
	output android.OutputPath
}

func (s *apexKeysText) GenerateBuildActions(ctx android.SingletonContext) {
	s.output = android.PathForOutput(ctx, "apexkeys.txt")

	apexKeyMap := make(map[string]apexKeyEntry)
	ctx.VisitAllModules(func(module android.Module) {
		if m, ok := module.(*apexBundle); ok && m.Enabled() && m.installable() {
			apexKeyMap[m.Name()] = apexKeyEntryFor(ctx, m)
		}
	})

	// Find prebuilts and let them override apexBundle if they are preferred
	ctx.VisitAllModules(func(module android.Module) {
		if m, ok := module.(*Prebuilt); ok && m.Enabled() && m.installable() &&
			m.Prebuilt().UsePrebuilt() {
			apexKeyMap[m.BaseModuleName()] = apexKeyEntryFor(ctx, m)
		}
	})

	// Find apex_set and let them override apexBundle or prebuilts. This is done in a separate pass
	// so that apex_set are not overridden by prebuilts.
	ctx.VisitAllModules(func(module android.Module) {
		if m, ok := module.(*ApexSet); ok && m.Enabled() {
			apexKeyMap[m.BaseModuleName()] = apexKeyEntryFor(ctx, m)
=======
}

func (e apexKeyEntry) String() string {
	signTool := ""
	if e.signTool != "" {
		signTool = fmt.Sprintf(" sign_tool=%q", e.signTool)
	}
	format := "name=%q public_key=%q private_key=%q container_certificate=%q container_private_key=%q partition=%q%s\n"
	if e.presigned {
		return fmt.Sprintf(format, e.name, "PRESIGNED", "PRESIGNED", "PRESIGNED", "PRESIGNED", e.partition, signTool)
	} else {
		return fmt.Sprintf(format, e.name, e.publicKey, e.privateKey, e.containerCertificate, e.containerPrivateKey, e.partition, signTool)
	}
}

func apexKeyEntryFor(ctx android.ModuleContext, module android.Module) apexKeyEntry {
	switch m := module.(type) {
	case *apexBundle:
		pem, key := m.getCertificateAndPrivateKey(ctx)
		return apexKeyEntry{
			name:                 m.Name() + ".apex",
			presigned:            false,
			publicKey:            m.publicKeyFile.String(),
			privateKey:           m.privateKeyFile.String(),
			containerCertificate: pem.String(),
			containerPrivateKey:  key.String(),
			partition:            m.PartitionTag(ctx.DeviceConfig()),
			signTool:             proptools.String(m.properties.Custom_sign_tool),
		}
	case *Prebuilt:
		return apexKeyEntry{
			name:      m.InstallFilename(),
			presigned: true,
			partition: m.PartitionTag(ctx.DeviceConfig()),
		}
	case *ApexSet:
		return apexKeyEntry{
			name:      m.InstallFilename(),
			presigned: true,
			partition: m.PartitionTag(ctx.DeviceConfig()),
>>>>>>> 78a658b8
		}
	}
<<<<<<< HEAD
	sort.Strings(moduleNames)

	var filecontent strings.Builder
	for _, name := range moduleNames {
		filecontent.WriteString(apexKeyMap[name].String())
	}
	android.WriteFileRule(ctx, s.output, filecontent.String())
}

func apexKeysTextFactory() android.Singleton {
	return &apexKeysText{}
=======
	panic(fmt.Errorf("unknown type(%t) for apexKeyEntry", module))
>>>>>>> 78a658b8
}

func writeApexKeys(ctx android.ModuleContext, module android.Module) android.WritablePath {
	path := android.PathForModuleOut(ctx, "apexkeys.txt")
	entry := apexKeyEntryFor(ctx, module)
	android.WriteFileRuleVerbatim(ctx, path, entry.String())
	return path
}

// For Bazel / bp2build

type bazelApexKeyAttributes struct {
	Public_key      bazel.LabelAttribute
	Public_key_name bazel.StringAttribute

	Private_key      bazel.LabelAttribute
	Private_key_name bazel.StringAttribute
}

// ConvertWithBp2build performs conversion apexKey for bp2build
func (m *apexKey) ConvertWithBp2build(ctx android.Bp2buildMutatorContext) {
	apexKeyBp2BuildInternal(ctx, m)
}

func apexKeyBp2BuildInternal(ctx android.Bp2buildMutatorContext, module *apexKey) {
	privateKeyLabelAttribute, privateKeyNameAttribute :=
		android.BazelStringOrLabelFromProp(ctx, module.properties.Private_key)

	publicKeyLabelAttribute, publicKeyNameAttribute :=
		android.BazelStringOrLabelFromProp(ctx, module.properties.Public_key)

	attrs := &bazelApexKeyAttributes{
		Private_key:      privateKeyLabelAttribute,
		Private_key_name: privateKeyNameAttribute,

		Public_key:      publicKeyLabelAttribute,
		Public_key_name: publicKeyNameAttribute,
	}

	props := bazel.BazelTargetModuleProperties{
		Rule_class:        "apex_key",
		Bzl_load_location: "//build/bazel/rules/apex:apex_key.bzl",
	}

	ctx.CreateBazelTargetModule(props, android.CommonAttributes{Name: module.Name()}, attrs)
}<|MERGE_RESOLUTION|>--- conflicted
+++ resolved
@@ -108,82 +108,6 @@
 	containerPrivateKey  string
 	partition            string
 	signTool             string
-<<<<<<< HEAD
-}
-
-func (e apexKeyEntry) String() string {
-	signTool := ""
-	if e.signTool != "" {
-		signTool = fmt.Sprintf(" sign_tool=%q", e.signTool)
-	}
-	format := "name=%q public_key=%q private_key=%q container_certificate=%q container_private_key=%q partition=%q%s\n"
-	if e.presigned {
-		return fmt.Sprintf(format, e.name, "PRESIGNED", "PRESIGNED", "PRESIGNED", "PRESIGNED", e.partition, signTool)
-	} else {
-		return fmt.Sprintf(format, e.name, e.publicKey, e.privateKey, e.containerCertificate, e.containerPrivateKey, e.partition, signTool)
-	}
-}
-
-func apexKeyEntryFor(ctx android.SingletonContext, module android.Module) apexKeyEntry {
-	switch m := module.(type) {
-	case *apexBundle:
-		pem, key := m.getCertificateAndPrivateKey(ctx)
-		return apexKeyEntry{
-			name:                 m.Name() + ".apex",
-			presigned:            false,
-			publicKey:            m.publicKeyFile.String(),
-			privateKey:           m.privateKeyFile.String(),
-			containerCertificate: pem.String(),
-			containerPrivateKey:  key.String(),
-			partition:            m.PartitionTag(ctx.DeviceConfig()),
-			signTool:             proptools.String(m.properties.Custom_sign_tool),
-		}
-	case *Prebuilt:
-		return apexKeyEntry{
-			name:      m.InstallFilename(),
-			presigned: true,
-			partition: m.PartitionTag(ctx.DeviceConfig()),
-		}
-	case *ApexSet:
-		return apexKeyEntry{
-			name:      m.InstallFilename(),
-			presigned: true,
-			partition: m.PartitionTag(ctx.DeviceConfig()),
-		}
-	}
-	panic(fmt.Errorf("unknown type(%t) for apexKeyEntry", module))
-}
-
-// //////////////////////////////////////////////////////////////////////
-// apex_keys_text
-type apexKeysText struct {
-	output android.OutputPath
-}
-
-func (s *apexKeysText) GenerateBuildActions(ctx android.SingletonContext) {
-	s.output = android.PathForOutput(ctx, "apexkeys.txt")
-
-	apexKeyMap := make(map[string]apexKeyEntry)
-	ctx.VisitAllModules(func(module android.Module) {
-		if m, ok := module.(*apexBundle); ok && m.Enabled() && m.installable() {
-			apexKeyMap[m.Name()] = apexKeyEntryFor(ctx, m)
-		}
-	})
-
-	// Find prebuilts and let them override apexBundle if they are preferred
-	ctx.VisitAllModules(func(module android.Module) {
-		if m, ok := module.(*Prebuilt); ok && m.Enabled() && m.installable() &&
-			m.Prebuilt().UsePrebuilt() {
-			apexKeyMap[m.BaseModuleName()] = apexKeyEntryFor(ctx, m)
-		}
-	})
-
-	// Find apex_set and let them override apexBundle or prebuilts. This is done in a separate pass
-	// so that apex_set are not overridden by prebuilts.
-	ctx.VisitAllModules(func(module android.Module) {
-		if m, ok := module.(*ApexSet); ok && m.Enabled() {
-			apexKeyMap[m.BaseModuleName()] = apexKeyEntryFor(ctx, m)
-=======
 }
 
 func (e apexKeyEntry) String() string {
@@ -224,24 +148,9 @@
 			name:      m.InstallFilename(),
 			presigned: true,
 			partition: m.PartitionTag(ctx.DeviceConfig()),
->>>>>>> 78a658b8
 		}
 	}
-<<<<<<< HEAD
-	sort.Strings(moduleNames)
-
-	var filecontent strings.Builder
-	for _, name := range moduleNames {
-		filecontent.WriteString(apexKeyMap[name].String())
-	}
-	android.WriteFileRule(ctx, s.output, filecontent.String())
-}
-
-func apexKeysTextFactory() android.Singleton {
-	return &apexKeysText{}
-=======
 	panic(fmt.Errorf("unknown type(%t) for apexKeyEntry", module))
->>>>>>> 78a658b8
 }
 
 func writeApexKeys(ctx android.ModuleContext, module android.Module) android.WritablePath {
